"""
Example MCP Agent application showing simplified agent access.
"""

import asyncio
from mcp_agent.core.decorator_app import MCPAgentDecorator

# Create the application
agent_app = MCPAgentDecorator("root-test")


# Define the agent
@agent_app.agent(
    name="basic_agent",
    instruction="A simple agent that helps with basic tasks.",
    servers=["mcp_root"],
)
async def main():
    # Use the app's context manager
    async with agent_app.run() as agent:
<<<<<<< HEAD
        # result = await agent(
        #     "read the persona descriptions from 'persona.md' and rate their suitability for a junior PM job",
        # )
        # print(result)

        # result = await agent(
        #     "can you write a letter to each candidate, informing them of the outcome of their application",
        # )
        # print(result)

        await agent("print the next number in the sequence")
=======
        result = await agent.send("basic_agent", "what's the next  number?")
        print("\n\n\n" + result)
>>>>>>> e7de1145


if __name__ == "__main__":
    asyncio.run(main())<|MERGE_RESOLUTION|>--- conflicted
+++ resolved
@@ -18,7 +18,6 @@
 async def main():
     # Use the app's context manager
     async with agent_app.run() as agent:
-<<<<<<< HEAD
         # result = await agent(
         #     "read the persona descriptions from 'persona.md' and rate their suitability for a junior PM job",
         # )
@@ -30,10 +29,6 @@
         # print(result)
 
         await agent("print the next number in the sequence")
-=======
-        result = await agent.send("basic_agent", "what's the next  number?")
-        print("\n\n\n" + result)
->>>>>>> e7de1145
 
 
 if __name__ == "__main__":
